{
  "name": "webrtc-samples",
  "version": "1.0.0",
  "description": "Project checking for WebRTC GitHub samples repo",
  "keywords": [
    "webrtc",
    "demos",
    "samples",
    "javascript"
  ],
  "homepage": "https://github.com/webrtc/samples",
  "bugs": {
    "url": "https://github.com/webrtc/samples/issues"
  },
  "license": "BSD-3-Clause",
  "author": "The WebRTC project authors",
  "repository": {
    "type": "git",
    "url": "https://github.com/webrtc/samples.git"
  },
  "scripts": {
    "test": "gulp && ./node_modules/.bin/nightwatch"
  },
  "devDependencies": {
    "babel-core": "^6.26.3",
    "babel-plugin-add-module-exports": "^0.2.1",
    "babel-preset-env": "^1.7.0",
    "chromedriver": "^2.41.0",
    "eslint-config-google": "^0.9.1",
    "express": "^4.14.1",
<<<<<<< HEAD
    "fs": "0.0.1-security",
    "geckodriver": "^1.12.1",
    "gulp": "^4.0.0",
    "gulp-csslint": "^1.0.1",
    "gulp-eslint": "^5.0.0",
    "gulp-htmlhint": "^2.1.1",
    "gulp-nightwatch": "^1.0.1",
    "gulp-zip": "^4.2.0",
    "lodash": "^4.17.10",
    "minimatch": "^3.0.4",
    "nightwatch": "^1.0.8",
    "pem": "^1.9.4",
    "selenium": "^2.20.0",
    "selenium-server": "^3.14.0",
    "selenium-webdriver": "^4.0.0-alpha.1",
    "tape": "^4.9.1"
=======
    "geckodriver": "^1.10.0",
    "gulp": "^3.9.1",
    "gulp-eslint": "^5.0.0",
    "gulp-htmlhint": "^2.1.1",
    "gulp-stylelint": "^7.0.0",
    "gulp-zip": "^4.2.0",
    "htmllint": "^0.7.2",
    "pem": "^1.9.4",
    "stylelint": "^9.4.0",
    "stylelint-config-recommended": "^2.1.0",
    "webrtc-utilities": "^1.0.8"
>>>>>>> 3936fc0c
  }
}<|MERGE_RESOLUTION|>--- conflicted
+++ resolved
@@ -28,35 +28,22 @@
     "chromedriver": "^2.41.0",
     "eslint-config-google": "^0.9.1",
     "express": "^4.14.1",
-<<<<<<< HEAD
     "fs": "0.0.1-security",
     "geckodriver": "^1.12.1",
     "gulp": "^4.0.0",
-    "gulp-csslint": "^1.0.1",
+    "gulp": "^3.9.1",
     "gulp-eslint": "^5.0.0",
     "gulp-htmlhint": "^2.1.1",
     "gulp-nightwatch": "^1.0.1",
+    "gulp-stylelint": "^7.0.0",
     "gulp-zip": "^4.2.0",
     "lodash": "^4.17.10",
     "minimatch": "^3.0.4",
     "nightwatch": "^1.0.8",
-    "pem": "^1.9.4",
-    "selenium": "^2.20.0",
-    "selenium-server": "^3.14.0",
-    "selenium-webdriver": "^4.0.0-alpha.1",
-    "tape": "^4.9.1"
-=======
-    "geckodriver": "^1.10.0",
-    "gulp": "^3.9.1",
-    "gulp-eslint": "^5.0.0",
-    "gulp-htmlhint": "^2.1.1",
-    "gulp-stylelint": "^7.0.0",
-    "gulp-zip": "^4.2.0",
     "htmllint": "^0.7.2",
     "pem": "^1.9.4",
+    "tape": "^4.9.1"
     "stylelint": "^9.4.0",
     "stylelint-config-recommended": "^2.1.0",
-    "webrtc-utilities": "^1.0.8"
->>>>>>> 3936fc0c
   }
 }