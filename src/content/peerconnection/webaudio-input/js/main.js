/*
 *  Copyright (c) 2015 The WebRTC project authors. All Rights Reserved.
 *
 *  Use of this source code is governed by a BSD-style license
 *  that can be found in the LICENSE file in the root of the source
 *  tree.
 */

'use strict';

/* global WebAudioExtended */

const audioElement = document.querySelector('audio');
const statusDiv = document.querySelector('div#status');

const startButton = document.querySelector('button#start');
const stopButton = document.querySelector('button#stop');
startButton.onclick = start;
stopButton.onclick = stop;

const renderLocallyCheckbox = document.querySelector('input#renderLocally');
renderLocallyCheckbox.onclick = toggleRenderLocally;

document.addEventListener('keydown', handleKeyDown, false);

let localStream;
let pc1;
let pc2;

const webAudio = new WebAudioExtended();
webAudio.loadSound('audio/Shamisen-C4.wav');

function start() {
  webAudio.start();
  const constraints = {
    audio: true,
    video: false
  };
  navigator.mediaDevices
    .getUserMedia(constraints)
    .then(handleSuccess)
    .catch(handleFailure);
  startButton.disabled = true;
  stopButton.disabled = false;
}

function stop() {
  webAudio.stop();
  pc1.close();
  pc2.close();
  pc1 = null;
  pc2 = null;
  startButton.enabled = true;
  stopButton.enabled = false;
  renderLocallyCheckbox.disabled = true;
  localStream.getTracks().forEach(track => track.stop());
}

function handleSuccess(stream) {
  renderLocallyCheckbox.disabled = false;
  const audioTracks = stream.getAudioTracks();
  if (audioTracks.length === 1) {
    trace('Got one audio track:', audioTracks);
    const filteredStream = webAudio.applyFilter(stream);
    const servers = null;
    pc1 = new RTCPeerConnection(servers); // eslint-disable-line new-cap
    trace('Created local peer connection object pc1');
    pc1.onicecandidate = e => onIceCandidate(pc1, e);
    pc2 = new RTCPeerConnection(servers); // eslint-disable-line new-cap
    trace('Created remote peer connection object pc2');
    pc2.onicecandidate = e => onIceCandidate(pc2, e);
    pc2.ontrack = gotRemoteStream;
    filteredStream.getTracks().forEach(track => pc1.addTrack(track, filteredStream));
    pc1.createOffer().then(gotDescription1).catch(error => console.log(`createOffer failed: ${error}`));

    stream.oninactive = () => {
      console.log('Stream inactive:', stream);
      startButton.disabled = false;
      stopButton.disabled = true;
    };

    localStream = stream;
  } else {
    logError('The media stream contains an invalid number of audio tracks.');
    stream.getTracks().forEach(track => track.stop());
  }
}

function handleFailure(error) {
  startButton.disabled = false;
  stopButton.disabled = true;
  logError(`Failed to get access to local media. Error: ${error.name}`);
}

function gotDescription1(desc) {
<<<<<<< HEAD
  trace(`Offer from pc1\n${desc.sdp}`);
  const modifiedOffer = {
    type: 'offer',
    sdp: forceOpus(desc.sdp)
  };

  pc1.setLocalDescription(modifiedOffer);
  trace(`Offer from pc1\n${modifiedOffer.sdp}`);
  pc2.setRemoteDescription(modifiedOffer);
=======
  console.log(`Offer from pc1\n${desc.sdp}`);

  pc1.setLocalDescription(desc);
  console.log(`Offer from pc1\n${desc.sdp}`);
  pc2.setRemoteDescription(desc);
>>>>>>> 49974056
  pc2.createAnswer()
    .then(gotDescription2)
    .catch(error => logError(`createAnswer failed: ${error}`));
}

function gotDescription2(desc) {
  pc2.setLocalDescription(desc);
  trace(`Answer from pc2\n${desc.sdp}`);
  pc1.setRemoteDescription(desc);
}

function gotRemoteStream(e) {
  if (audioElement.srcObject !== e.streams[0]) {
    audioElement.srcObject = e.streams[0];
  }
}

function getOtherPc(pc) {
  return (pc === pc1) ? pc2 : pc1;
}

function getName(pc) {
  return (pc === pc1) ? 'pc1' : 'pc2';
}

function onIceCandidate(pc, event) {
  getOtherPc(pc)
    .addIceCandidate(event.candidate)
    .then(() => onAddIceCandidateSuccess(pc), err => onAddIceCandidateError(pc, err));
  trace(`${getName(pc)} ICE candidate:\n${event.candidate ? event.candidate.candidate : '(null)'}`);
}

function onAddIceCandidateSuccess() {
  trace('AddIceCandidate success.');
}

function onAddIceCandidateError(error) {
  logError(`Failed to add Ice Candidate: ${error.toString()}`);
}

function handleKeyDown() {
  webAudio.addEffect();
}

function toggleRenderLocally() {
  trace('Render locally: ', renderLocallyCheckbox.checked);
  webAudio.renderLocally(renderLocallyCheckbox.checked);
}

function trace(txt) {
  statusDiv.innerHTML += `<p>${txt}</p>`;
  console.log(txt);
}

function logError(error) {
  console.log(error);
  document.querySelector('#errorMsg').innerHTML = error;
}<|MERGE_RESOLUTION|>--- conflicted
+++ resolved
@@ -93,23 +93,11 @@
 }
 
 function gotDescription1(desc) {
-<<<<<<< HEAD
-  trace(`Offer from pc1\n${desc.sdp}`);
-  const modifiedOffer = {
-    type: 'offer',
-    sdp: forceOpus(desc.sdp)
-  };
-
-  pc1.setLocalDescription(modifiedOffer);
-  trace(`Offer from pc1\n${modifiedOffer.sdp}`);
-  pc2.setRemoteDescription(modifiedOffer);
-=======
   console.log(`Offer from pc1\n${desc.sdp}`);
 
   pc1.setLocalDescription(desc);
   console.log(`Offer from pc1\n${desc.sdp}`);
   pc2.setRemoteDescription(desc);
->>>>>>> 49974056
   pc2.createAnswer()
     .then(gotDescription2)
     .catch(error => logError(`createAnswer failed: ${error}`));
