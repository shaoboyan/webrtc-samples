--- conflicted
+++ resolved
@@ -28,13 +28,11 @@
 // Tests basic functionality of the datachannel textchat demo.
 require('../src/content/datachannel/basic/js/test');
 
-<<<<<<< HEAD
 // Tests basic functionality of the datachannel filetransfer demo.
 require('../src/content/datachannel/filetransfer/js/test');
-=======
+
 // Tests basic functionality of the input-output device demo.
 require('../src/content/devices/input-output/js/test.js');
->>>>>>> 3ec2294c
 
 // This is run as a test so it is executed after all tests
 // have completed.
